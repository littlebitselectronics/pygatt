from __future__ import print_function


# for Python 2/3 compatibility
try:
    import queue
except ImportError:
    import Queue as queue

import logging
import serial
import time
import threading
from binascii import hexlify, unhexlify
from uuid import UUID
from enum import Enum
from collections import defaultdict

from pygatt.exceptions import NotConnectedError
from pygatt.backends import BLEBackend, Characteristic, BLEAddressType
from pygatt.util import uuid16_to_uuid

from . import bglib, constants
from .exceptions import BGAPIError, ExpectedResponseTimeout
from .device import BGAPIBLEDevice
from .bglib import EventPacketType, ResponsePacketType
from .packets import BGAPICommandPacketBuilder as CommandBuilder
from .error_codes import get_return_message
from .util import find_usb_serial_devices

log = logging.getLogger(__name__)

BLED112_VENDOR_ID = 0x2458
BLED112_PRODUCT_ID = 0x0001


UUIDType = Enum('UUIDType', ['custom', 'service', 'attribute',
                             'descriptor', 'characteristic'])


def bgapi_address_to_hex(address):
    address = hexlify(bytearray(
        list(reversed(address)))).upper().decode('ascii')
    return ':'.join(''.join(pair) for pair in zip(*[iter(address)] * 2))


class AdvertisingAndScanInfo(object):
    """
    Holds the advertising and scan response packet data from a device at a given
    address.
    """
    def __init__(self):
        self.name = ""
        self.address = ""
        self.rssi = None
        self.packet_data = {
            # scan_response_packet_type[xxx]: data_dictionary,
        }


class BGAPIBackend(BLEBackend):
    """
    A BLE backend for a BGAPI compatible USB adapter.
    """
    def __init__(self, serial_port=None):
        """
        Initialize the backend, but don't start the USB connection yet. Must
        call .start().

        serial_port -- The name of the serial port for the BGAPI-compatible
            USB interface. If not provided, will attempt to auto-detect.
        """
        self._lib = bglib.BGLib()
        if serial_port is None:
            log.info("Auto-discovering serial port for BLED112")
            detected_devices = find_usb_serial_devices(
                vendor_id=BLED112_VENDOR_ID,
                product_id=BLED112_PRODUCT_ID)
            if len(detected_devices) > 0:
                serial_port = detected_devices[0].port_name
            else:
                raise BGAPIError("Unable to auto-detect BLED112 serial port")
        self._serial_port = serial_port

        self._ser = None
        self._receiver = None
        self._running = None
        self._lock = threading.Lock()

        # buffer for packets received
        self._receiver_queue = queue.Queue()

        self._connected_devices = {
            # handle: BLEDevice
        }

        # State
        self._num_bonds = 0  # number of bonds stored on the adapter
        self._stored_bonds = []  # bond handles stored on the adapter
        self._devices_discovered = {
            # 'address': AdvertisingAndScanInfo,
            # Note: address formatted like "01:23:45:67:89:AB"
        }
        self._characteristics = defaultdict(dict)
        self._connections = {}

        self._current_characteristic = None  # used in char/descriptor discovery
        self._packet_handlers = {
            ResponsePacketType.sm_get_bonds: self._ble_rsp_sm_get_bonds,
            EventPacketType.attclient_attribute_value: (
                self._ble_evt_attclient_attribute_value),
            EventPacketType.attclient_find_information_found: (
                self._ble_evt_attclient_find_information_found),
            EventPacketType.connection_status: self._ble_evt_connection_status,
            EventPacketType.connection_disconnected: (
                self._ble_evt_connection_disconnected),
            EventPacketType.gap_scan_response: self._ble_evt_gap_scan_response,
            EventPacketType.sm_bond_status: self._ble_evt_sm_bond_status,
        }

        log.info("Initialized new BGAPI backend on %s", serial_port)

    def start(self):
        """
        Connect to the USB adapter, reset it's state and start a backgroud
        receiver thread.
        """
        if self._running and self._running.is_set():
            self.stop()

        self._ser = serial.Serial(self._serial_port, baudrate=115200,
                                  timeout=0.25)

        # Blow everything away and start anew.
        # Only way to be sure is to burn it down and start again.
        # (Aka reset remote state machine)
        # Note: Could make this a conditional based on parameter if this
        # happens to be too slow on some systems.

        # The zero param just means we want to do a normal restart instead of
        # starting a firmware update restart.
        self.send_command(CommandBuilder.system_reset(0))

        self._ser.flush()
        self._ser.close()
        self._ser = None
        while self._ser is None:
            try:
                self._ser = serial.Serial(self._serial_port, baudrate=115200,
                                          timeout=0.25)
            except serial.serialutil.SerialException:
                log.debug("Trying to open serial port after restart.")
                time.sleep(0.25)

        self._receiver = threading.Thread(target=self._receive)
        self._receiver.daemon = True

        self._running = threading.Event()
        self._running.set()
        self._receiver.start()

        # Sanity check that the system believes
        # that it just awoke from a restart.
        self.expect(EventPacketType.system_boot)

        self.disable_advertising()

        self.set_bondable(False)

        # Stop any ongoing procedure
        log.debug("Stopping any outstanding GAP procedure")
        self.send_command(CommandBuilder.gap_end_procedure())
        try:
            self.expect(ResponsePacketType.gap_end_procedure)
        except BGAPIError:
            # Ignore any errors if there was no GAP procedure running
            pass

    def stop(self):
        for device in self._connections.values():
            try:
                device.disconnect()
            except NotConnectedError:
                pass
        if self._running.is_set():
            log.info('Stopping')
        self._running.clear()

        if self._receiver:
            self._receiver.join()
        self._receiver = None

        if self._ser:
            self._ser.close()
            self._ser = None

    def set_bondable(self, bondable):
        self.send_command(
            CommandBuilder.sm_set_bondable_mode(
                constants.bondable['yes' if bondable else 'no']))
        self.expect(ResponsePacketType.sm_set_bondable_mode)

    def disable_advertising(self):
        log.info("Disabling advertising")
        self.send_command(
            CommandBuilder.gap_set_mode(
                constants.gap_discoverable_mode['non_discoverable'],
                constants.gap_connectable_mode['non_connectable']))
        self.expect(ResponsePacketType.gap_set_mode)

    def send_command(self, *args, **kwargs):
        with self._lock:
            if self._ser is None:
                log.warn("Unexpectedly not connected to USB device")
                raise NotConnectedError()
            return self._lib.send_command(self._ser, *args, **kwargs)

    def clear_bond(self, address=None):
        """
        Delete the bonds stored on the adapter.

        address - the address of the device to unbond. If not provided, will
            erase all bonds.

        Note: this does not delete the corresponding bond stored on the remote
              device.
        """
        # Find bonds
        log.info("Fetching existing bonds for devices")
        self._stored_bonds = []
        self.send_command(CommandBuilder.sm_get_bonds())

        try:
            self.expect(ResponsePacketType.sm_get_bonds)
        except NotConnectedError:
            pass

        if self._num_bonds == 0:
            return

        while len(self._stored_bonds) < self._num_bonds:
            self.expect(EventPacketType.sm_bond_status)

        for b in reversed(self._stored_bonds):
            log.info("Deleting bond %s", b)

            self.send_command(CommandBuilder.sm_delete_bonding(b))
            self.expect(ResponsePacketType.sm_delete_bonding)

    def scan(self, timeout=10, scan_interval=75, scan_window=50, active=True,
             discover_mode=constants.gap_discover_mode['observation'],
             **kwargs):
        """
        Perform a scan to discover BLE devices.

        timeout -- the number of seconds this scan should last.
        scan_interval -- the number of miliseconds until scanning is restarted.
        scan_window -- the number of miliseconds the scanner will listen on one
                     frequency for advertisement packets.
        active -- True --> ask sender for scan response data. False --> don't.
        discover_mode -- one of the gap_discover_mode constants.
        """
        parameters = 1 if active else 0
        # NOTE: the documentation seems to say that the times are in units of
        # 625us but the ranges it gives correspond to units of 1ms....
        self.send_command(
            CommandBuilder.gap_set_scan_parameters(
                scan_interval, scan_window, parameters
            ))

        self.expect(ResponsePacketType.gap_set_scan_parameters)

        log.info("Starting an %s scan", "active" if active else "passive")
        self.send_command(CommandBuilder.gap_discover(discover_mode))

        self.expect(ResponsePacketType.gap_discover)

        log.info("Pausing for %ds to allow scan to complete", timeout)
        time.sleep(timeout)

        log.info("Stopping scan")
        self.send_command(CommandBuilder.gap_end_procedure())
        self.expect(ResponsePacketType.gap_end_procedure)

        devices = []
        for address, info in self._devices_discovered.items():
            devices.append({
                'address': address,
                'name': info.name,
                'rssi': info.rssi,
                'packet_data': info.packet_data
            })
        log.info("Discovered %d devices: %s", len(devices), devices)
        self._devices_discovered = {}
        return devices

    def _end_procedure(self):
        self.send_command(CommandBuilder.gap_end_procedure())
        self.expect(ResponsePacketType.gap_end_procedure)

    def connect(self, address, timeout=5,
                address_type=BLEAddressType.public,
                interval_min=60, interval_max=76, supervision_timeout=100,
                latency=0):
        """
        Connnect directly to a device given the ble address then discovers and
        stores the characteristic and characteristic descriptor handles.

        Requires that the adapter is not connected to a device already.

        address -- a bytearray containing the device mac address.
        timeout -- number of seconds to wait before returning if not connected.
        address_type -- one of BLEAddressType's values, either public or random.

        Raises BGAPIError or NotConnectedError on failure.
        """

        address_bytes = bytearray(unhexlify(address.replace(":", "")))
        for device in self._connections.values():
            if device._address == bgapi_address_to_hex(address_bytes):
                return device

        log.info("Connecting to device at address %s (timeout %ds)",
                 address, timeout)
        self.set_bondable(False)

        if address_type == BLEAddressType.public:
            addr_type = constants.ble_address_type['gap_address_type_public']
        else:
            addr_type = constants.ble_address_type['gap_address_type_random']

        self.send_command(
            CommandBuilder.gap_connect_direct(
                address_bytes, addr_type, interval_min, interval_max,
                supervision_timeout, latency))

        try:
            self.expect(ResponsePacketType.gap_connect_direct)
        except ExpectedResponseTimeout:
            # If the connection doesn't occur because the device isn't there
            # then you should manually stop the command.
            self._end_procedure()
        else:
            try:
                _, packet = self.expect(EventPacketType.connection_status,
                                        timeout=timeout)
                # TODO what do we do if the status isn't 'connected'?
                # Retry? Raise
                # an exception? Should also check the address matches the
                # expected
                # TODO i'm finding that when reconnecting to the same MAC,
                # we geta
                # connection status of "disconnected" but that is picked up
                # here as
                # "connected", then we don't get anything else.
                if self._connection_status_flag(
                        packet['flags'],
<<<<<<< HEAD
                        constants.connection_status_flag['connected']):
                    device = BGAPIBLEDevice(
                                        bgapi_address_to_hex(packet['address']),
                                        packet['connection_handle'],
                                        self)
                    if self._connection_status_flag(
                            packet['flags'],
                            constants.connection_status_flag['encrypted']):
                        device.encrypted = True
                    self._connections[packet['connection_handle']] = device
                    log.info("Connected to %s", address)
                    return device
            except ExpectedResponseTimeout:
                # If we never get the connection status it is likely that it
                # didn't occur because the device isn't there. If that is true
                # then we have to manually stop the command.
                self._end_procedure()
                raise NotConnectedError()
=======
                        constants.connection_status_flag['encrypted']):
                    device.encrypted = True
                self._connections[packet['connection_handle']] = device
                log.info("Connected to %s", address)
                return device
        except ExpectedResponseTimeout:
            exc = NotConnectedError()
            exc.__cause__ = None
            raise exc
>>>>>>> eb57fd20

    def discover_characteristics(self, connection_handle):
        att_handle_start = 0x0001  # first valid handle
        att_handle_end = 0xFFFF  # last valid handle
        log.info("Fetching characteristics for connection %d",
                 connection_handle)
        self.send_command(
            CommandBuilder.attclient_find_information(
                connection_handle, att_handle_start, att_handle_end))

        self.expect(ResponsePacketType.attclient_find_information)
        self.expect(EventPacketType.attclient_procedure_completed,
                    timeout=10)

        for char_uuid_str, char_obj in (
                self._characteristics[connection_handle].items()):
            log.info("Characteristic 0x%s is handle 0x%x",
                     char_uuid_str, char_obj.handle)
            for desc_uuid_str, desc_handle in (
                    char_obj.descriptors.items()):
                log.info("Characteristic descriptor 0x%s is handle 0x%x",
                         desc_uuid_str, desc_handle)
        return self._characteristics[connection_handle]

    @staticmethod
    def _connection_status_flag(flags, flag_to_find):
        """
        Is the given flag in the connection status flags?

        flags -- the 'flags' parameter returned by ble_evt_connection_status.
        flag_to_find -- the flag to look for in flags.

        Returns true if flag_to_find is in flags. Returns false otherwise.
        """
        return (flags & flag_to_find) == flag_to_find

    @staticmethod
    def _get_uuid_type(uuid):
        """
        Checks if the UUID is a custom 128-bit UUID or a GATT characteristic
        descriptor UUID.

        uuid -- the UUID as a bytearray.

        Return a UUIDType.
        """
        if len(uuid) == 16:  # 128-bit --> 16 byte
            return UUIDType.custom
        if uuid in constants.gatt_service_uuid.values():
            return UUIDType.service
        if uuid in constants.gatt_attribute_type_uuid.values():
            return UUIDType.attribute
        if uuid in constants.gatt_characteristic_descriptor_uuid.values():
            return UUIDType.descriptor
        if uuid in constants.gatt_characteristic_type_uuid.values():
            return UUIDType.characteristic
        log.warn("UUID %s is of unknown type", hexlify(uuid))
        return None

    def _scan_rsp_data(self, data):
        """
        Parse scan response data.
        Note: the data will come in a format like the following:
        [data_length, data_type, data..., data_length, data_type, data...]

        data -- the args['data'] list from _ble_evt_scan_response.

        Returns a name and a dictionary containing the parsed data in pairs of
        field_name': value.
        """
        # Result stored here
        data_dict = {
            # 'name': value,
        }
        bytes_left_in_field = 0
        field_name = None
        field_value = []
        # Iterate over data bytes to put in field
        dev_name = ""
        for b in data:
            if bytes_left_in_field == 0:
                # New field
                bytes_left_in_field = b
                field_value = []
            else:
                field_value.append(b)
                bytes_left_in_field -= 1
                if bytes_left_in_field == 0:
                    # End of field
                    field_name = (
                        constants.scan_response_data_type[field_value[0]])
                    field_value = field_value[1:]
                    # Field type specific formats
                    if (field_name == 'complete_local_name' or
                            field_name == 'shortened_local_name'):
                        dev_name = bytearray(field_value).decode("utf-8")
                        data_dict[field_name] = dev_name
                    elif (field_name ==
                          'complete_list_128-bit_service_class_uuids'):
                        data_dict[field_name] = []
                        for i in range(0, len(field_value) / 16):  # 16 bytes
                            service_uuid = (
                                "0x%s" %
                                bgapi_address_to_hex(
                                    field_value[i * 16:i * 16 + 16]))
                            data_dict[field_name].append(service_uuid)
                    else:
                        data_dict[field_name] = bytearray(field_value)
        return dev_name, data_dict

    def expect(self, expected, *args, **kargs):
        return self.expect_any([expected], *args, **kargs)

    def expect_any(self, expected_packet_choices, timeout=None,
                   assert_return_success=True):
        """
        Process packets until a packet of one of the expected types is found.

        expected_packet_choices -- a list of BGLib.PacketType.xxxxx. Upon
                                   processing a packet of a type contained in
                                   the list, this function will return.
        timeout -- maximum time in seconds to process packets.
        assert_return_success -- raise an exception if the return code from a
            matched message is non-zero.

        Raises an ExpectedResponseTimeout if one of the expected responses is
            not receiving withint the time limit.
        """
        timeout = timeout or 1
        log.debug("Expecting a response of one of %s within %fs",
                  expected_packet_choices, timeout or 0)

        start_time = None
        if timeout is not None:
            start_time = time.time()

        while True:
            packet = None
            try:
                # TODO can we increase the timeout here?
                packet = self._receiver_queue.get(timeout=0.1)
            except queue.Empty:
                if timeout is not None:
                    if time.time() - start_time > timeout:
                        exc = ExpectedResponseTimeout(
                            expected_packet_choices, timeout)
                        exc.__cause__ = None
                        raise exc
                    continue

            if packet is None:
                raise ExpectedResponseTimeout(expected_packet_choices, timeout)

            packet_type, response = self._lib.decode_packet(packet)
            return_code = response.get('result', 0)
            log.debug("Received a %s packet: %s",
                      packet_type, get_return_message(return_code))

            if packet_type in self._packet_handlers:
                self._packet_handlers[packet_type](response)

            if packet_type in expected_packet_choices:
                return packet_type, response

    def _receive(self):
        """
        Read bytes from serial and enqueue the packets if the packet is not a.
        Stops if the self._running event is not set.
        """
        log.info("Running receiver")
        while self._running.is_set():
            packet = self._lib.parse_byte(self._ser.read())
            if packet is not None:
                packet_type, args = self._lib.decode_packet(packet)
                if packet_type == EventPacketType.attclient_attribute_value:
                    device = self._connections[args['connection_handle']]
                    device.receive_notification(args['atthandle'],
                                                bytearray(args['value']))
                self._receiver_queue.put(packet)
        log.info("Stopping receiver")

    def _ble_evt_attclient_attribute_value(self, args):
        """
        Handles the event for values of characteristics.

        args -- dictionary containing the attribute handle ('atthandle'),
        attribute type ('type'), and attribute value ('value')
        """
        log.debug("attribute handle = %x", args['atthandle'])
        log.debug("attribute type = %x", args['type'])
        log.debug("attribute value = 0x%s", hexlify(bytearray(args['value'])))

    def _ble_evt_attclient_find_information_found(self, args):
        """
        Handles the event for characteritic discovery.

        Adds the characteristic to the dictionary of characteristics or adds
        the descriptor to the dictionary of descriptors in the current
        characteristic. These events will be occur in an order similar to the
        following:
        1) primary service uuid
        2) 0 or more descriptors
        3) characteristic uuid
        4) 0 or more descriptors
        5) repeat steps 3-4

        args -- dictionary containing the characteristic handle ('chrhandle'),
        and characteristic UUID ('uuid')
        """
        raw_uuid = bytearray(reversed(args['uuid']))
        uuid_type = self._get_uuid_type(raw_uuid)
        if uuid_type != UUIDType.custom:
            uuid = uuid16_to_uuid(int(
                bgapi_address_to_hex(args['uuid']).replace(':', ''), 16))
        else:
            uuid = UUID(bytes=bytes(raw_uuid))

        # TODO is there a way to get the characteristic from the packet instead
        # of having to track the "current" characteristic?
        if (uuid_type == UUIDType.descriptor and
                self._current_characteristic is not None):
            self._current_characteristic.add_descriptor(uuid, args['chrhandle'])
        elif (uuid_type == UUIDType.custom or
                uuid_type == UUIDType.characteristic):
            if uuid_type == UUIDType.custom:
                log.info("Found custom characteristic %s" % uuid)
            elif uuid_type == UUIDType.characteristic:
                log.info("Found approved characteristic %s" % uuid)
            new_char = Characteristic(uuid, args['chrhandle'])
            self._current_characteristic = new_char
            self._characteristics[
                args['connection_handle']][uuid] = new_char

    def _ble_evt_connection_disconnected(self, args):
        """
        Handles the event for the termination of a connection.
        """
        self._connections.pop(args['connection_handle'], None)

    def _ble_evt_connection_status(self, args):
        """
        Handles the event for reporting connection status.

        args -- dictionary containing the connection status flags ('flags'),
            device address ('address'), device address type ('address_type'),
            connection interval ('conn_interval'), connection timeout
            (timeout'), device latency ('latency'), device bond handle
            ('bonding')
        """
        connection_handle = args['connection_handle']
        if not self._connection_status_flag(
                args['flags'],
                constants.connection_status_flag['connected']):
            # Disconnected
            self._connections.pop(connection_handle, None)

        log.info("Connection status: handle=0x%x, flags=%s, address=0x%s, "
                 "connection interval=%fms, timeout=%d, "
                 "latency=%d intervals, bonding=0x%x",
                 connection_handle,
                 args['address'],
                 hexlify(bytearray(args['address'])),
                 args['conn_interval'] * 1.25,
                 args['timeout'] * 10,
                 args['latency'],
                 args['bonding'])

    def _ble_evt_gap_scan_response(self, args):
        """
        Handles the event for reporting the contents of an advertising or scan
        response packet.
        This event will occur during device discovery but not direct connection.

        args -- dictionary containing the RSSI value ('rssi'), packet type
                ('packet_type'), address of packet sender ('sender'), address
                type ('address_type'), existing bond handle ('bond'), and
                scan resonse data list ('data')
        """
        # Parse packet
        packet_type = constants.scan_response_packet_type[args['packet_type']]
        address = bgapi_address_to_hex(args['sender'])
        name, data_dict = self._scan_rsp_data(args['data'])

        # Store device information
        if address not in self._devices_discovered:
            self._devices_discovered[address] = AdvertisingAndScanInfo()
        dev = self._devices_discovered[address]
        if dev.name == "":
            dev.name = name
        if dev.address == "":
            dev.address = address
        if (packet_type not in dev.packet_data or
                len(dev.packet_data[packet_type]) < len(data_dict)):
            dev.packet_data[packet_type] = data_dict
        dev.rssi = args['rssi']
        log.debug("Received a scan response from %s with rssi=%d dBM "
                  "and data=%s", address, args['rssi'], data_dict)

    def _ble_evt_sm_bond_status(self, args):
        """
        Handles the event for reporting a stored bond.

        Adds the stored bond to the list of bond handles.

        args -- dictionary containing the bond handle ('bond'), encryption key
                size used in the long-term key ('keysize'), was man in the
                middle used ('mitm'), keys stored for bonding ('keys')
        """
        # Add to list of stored bonds found or set flag
        self._stored_bonds.append(args['bond'])

    def _ble_rsp_sm_delete_bonding(self, args):
        """
        Handles the response for the deletion of a stored bond.

        args -- dictionary containing the return code ('result')
        """
        result = args['result']
        if result == 0:
            self._stored_bonds.pop()
        return result

    def _ble_rsp_sm_get_bonds(self, args):
        """
        Handles the response for the start of stored bond enumeration. Sets
        self._num_bonds to the number of stored bonds.

        args -- dictionary containing the number of stored bonds ('bonds'),
        """
        self._num_bonds = args['bonds']
        log.debug("num bonds = %d", args['bonds'])<|MERGE_RESOLUTION|>--- conflicted
+++ resolved
@@ -355,7 +355,6 @@
                 # "connected", then we don't get anything else.
                 if self._connection_status_flag(
                         packet['flags'],
-<<<<<<< HEAD
                         constants.connection_status_flag['connected']):
                     device = BGAPIBLEDevice(
                                         bgapi_address_to_hex(packet['address']),
@@ -373,18 +372,9 @@
                 # didn't occur because the device isn't there. If that is true
                 # then we have to manually stop the command.
                 self._end_procedure()
-                raise NotConnectedError()
-=======
-                        constants.connection_status_flag['encrypted']):
-                    device.encrypted = True
-                self._connections[packet['connection_handle']] = device
-                log.info("Connected to %s", address)
-                return device
-        except ExpectedResponseTimeout:
-            exc = NotConnectedError()
-            exc.__cause__ = None
-            raise exc
->>>>>>> eb57fd20
+                exc = NotConnectedError()
+                exc.__cause__ = None
+                raise exc
 
     def discover_characteristics(self, connection_handle):
         att_handle_start = 0x0001  # first valid handle
