<<<<<<< HEAD
import os
import sys

__title__ = 'pygatt'
__version__ = '1.0.1'
__license__ = 'Apache License, Version 2.0 and MIT License'
__copyright__ = 'Copyright 2015 Stratos Inc. and Orion Labs'
=======
#!/usr/bin/env python
# -*- coding: utf-8 -*-

"""
Setup for the PYGatt Python Module.
Source:: https://github.com/ampledata/pygatt
"""


__title__ = 'pygatt'
__version__ = '1.3.0'
__author__ = 'Greg Albrecht <gba@orionlabs.co>'
__license__ = 'Apache License, Version 2.0'
__copyright__ = 'Copyright 2015 Orion Labs, Inc.'


import os
import sys
>>>>>>> 8c73d623

try:
    from setuptools import setup
except ImportError:
    from distutils.core import setup  # pylint: disable=F0401,E0611


def publish():
    """Function for publishing package to pypi."""
    if sys.argv[-1] == 'publish':
        os.system('python setup.py sdist upload')
        sys.exit()


publish()

setup(
    name=__title__,
    version=__version__,
    description='Python GATT Module',
    author='Greg Albrecht <gba@orionlabs.co',
    author_email='gba@orionlabs.co',
    packages=['pygatt'],
    package_data={'': ['LICENSE', 'NOTICE']},
    license=open('LICENSE').read(),
    long_description=open('README.mkd').read(),
    url='https://github.com/ampledata/pygatt',
<<<<<<< HEAD
    install_requires=[
        'pyserial',
        'enum34'
=======
    install_requires=['pexpect >= 3.3'],
    setup_requires=[
      'coverage >= 3.7.1',
      'nose >= 1.3.7'
>>>>>>> 8c73d623
    ],
    extras_require={
        'GATTTOOL': ["pexpect"],
    },
    package_dir={'pygatt': 'pygatt'},
    zip_safe=False,
    include_package_data=True
)<|MERGE_RESOLUTION|>--- conflicted
+++ resolved
@@ -1,4 +1,3 @@
-<<<<<<< HEAD
 import os
 import sys
 
@@ -6,26 +5,6 @@
 __version__ = '1.0.1'
 __license__ = 'Apache License, Version 2.0 and MIT License'
 __copyright__ = 'Copyright 2015 Stratos Inc. and Orion Labs'
-=======
-#!/usr/bin/env python
-# -*- coding: utf-8 -*-
-
-"""
-Setup for the PYGatt Python Module.
-Source:: https://github.com/ampledata/pygatt
-"""
-
-
-__title__ = 'pygatt'
-__version__ = '1.3.0'
-__author__ = 'Greg Albrecht <gba@orionlabs.co>'
-__license__ = 'Apache License, Version 2.0'
-__copyright__ = 'Copyright 2015 Orion Labs, Inc.'
-
-
-import os
-import sys
->>>>>>> 8c73d623
 
 try:
     from setuptools import setup
@@ -53,16 +32,13 @@
     license=open('LICENSE').read(),
     long_description=open('README.mkd').read(),
     url='https://github.com/ampledata/pygatt',
-<<<<<<< HEAD
     install_requires=[
         'pyserial',
         'enum34'
-=======
-    install_requires=['pexpect >= 3.3'],
+    ],
     setup_requires=[
       'coverage >= 3.7.1',
       'nose >= 1.3.7'
->>>>>>> 8c73d623
     ],
     extras_require={
         'GATTTOOL': ["pexpect"],
